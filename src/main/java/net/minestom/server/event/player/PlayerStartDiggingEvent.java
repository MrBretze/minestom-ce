package net.minestom.server.event.player;

import net.minestom.server.entity.Player;
<<<<<<< HEAD
import net.minestom.server.event.CancellableEvent;
import net.minestom.server.event.PlayerEvent;
import net.minestom.server.instance.block.Block;
=======
import net.minestom.server.event.trait.CancellableEvent;
import net.minestom.server.event.trait.PlayerEvent;
>>>>>>> 80d0b8de
import net.minestom.server.utils.BlockPosition;
import org.jetbrains.annotations.NotNull;

/**
 * Called when a {@link Player} start digging a block,
 * can be used to forbid the {@link Player} from mining it.
 * <p>
 * Be aware that cancelling this event does not necessary prevent the player from breaking the block
 * (could be because of high latency or a modified client) so cancelling {@link PlayerBlockBreakEvent} is also necessary.
 * Could be fixed in future Minestom version.
 */
public class PlayerStartDiggingEvent implements PlayerEvent, CancellableEvent {

<<<<<<< HEAD
    private final Block block;
=======
    private final Player player;
>>>>>>> 80d0b8de
    private final BlockPosition blockPosition;

    private boolean cancelled;

<<<<<<< HEAD
    public PlayerStartDiggingEvent(@NotNull Player player, @NotNull Block block, @NotNull BlockPosition blockPosition) {
        super(player);
        this.block = block;
=======
    public PlayerStartDiggingEvent(@NotNull Player player, @NotNull BlockPosition blockPosition, int blockStateId, int customBlockId) {
        this.player = player;
>>>>>>> 80d0b8de
        this.blockPosition = blockPosition;
    }

    /**
     * Gets the block which is being dug.
     *
     * @return the block
     */
    public @NotNull Block getBlock() {
        return block;
    }

    /**
     * Gets the {@link BlockPosition}.
     *
     * @return the {@link BlockPosition}
     */
    public @NotNull BlockPosition getBlockPosition() {
        return blockPosition;
    }

    @Override
    public boolean isCancelled() {
        return cancelled;
    }

    @Override
    public void setCancelled(boolean cancel) {
        this.cancelled = cancel;
    }

    @Override
    public @NotNull Player getPlayer() {
        return player;
    }
}<|MERGE_RESOLUTION|>--- conflicted
+++ resolved
@@ -1,14 +1,9 @@
 package net.minestom.server.event.player;
 
 import net.minestom.server.entity.Player;
-<<<<<<< HEAD
-import net.minestom.server.event.CancellableEvent;
-import net.minestom.server.event.PlayerEvent;
-import net.minestom.server.instance.block.Block;
-=======
 import net.minestom.server.event.trait.CancellableEvent;
 import net.minestom.server.event.trait.PlayerEvent;
->>>>>>> 80d0b8de
+import net.minestom.server.instance.block.Block;
 import net.minestom.server.utils.BlockPosition;
 import org.jetbrains.annotations.NotNull;
 
@@ -22,23 +17,15 @@
  */
 public class PlayerStartDiggingEvent implements PlayerEvent, CancellableEvent {
 
-<<<<<<< HEAD
+    private final Player player;
     private final Block block;
-=======
-    private final Player player;
->>>>>>> 80d0b8de
     private final BlockPosition blockPosition;
 
     private boolean cancelled;
 
-<<<<<<< HEAD
     public PlayerStartDiggingEvent(@NotNull Player player, @NotNull Block block, @NotNull BlockPosition blockPosition) {
-        super(player);
+        this.player = player;
         this.block = block;
-=======
-    public PlayerStartDiggingEvent(@NotNull Player player, @NotNull BlockPosition blockPosition, int blockStateId, int customBlockId) {
-        this.player = player;
->>>>>>> 80d0b8de
         this.blockPosition = blockPosition;
     }
 

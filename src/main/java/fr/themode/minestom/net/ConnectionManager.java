--- conflicted
+++ resolved
@@ -19,18 +19,9 @@
     }
 
     // Is only used at LoginStartPacket#process
-<<<<<<< HEAD
-    public void createPlayer(UUID uuid, String username, PlayerConnection connection) {
-        this.connectionPlayerMap.put(connection, new Player(uuid, username, connection));
-    }
-
-    public void removePlayer(PlayerConnection connection) {
-        this.connectionPlayerMap.remove(connection);
-=======
     public void createPlayer(PlayerConnection connection) {
         Player player = new Player(connection);
         this.players.add(player);
         this.connectionPlayerMap.put(connection, player);
->>>>>>> 3a3606cc
     }
 }
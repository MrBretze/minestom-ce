--- conflicted
+++ resolved
@@ -38,14 +38,11 @@
 import net.minestom.server.world.DimensionType;
 
 import java.util.Map;
-import java.util.Random;
 import java.util.UUID;
 
 public class PlayerInit {
     private static volatile InstanceContainer instanceContainer;
     //private static volatile InstanceContainer netherTest;
-
-    private static Random r = new Random();
 
     private static volatile Inventory inventory;
 
@@ -274,13 +271,8 @@
             });
 
             player.addEventCallback(PlayerSpawnEvent.class, event -> {
-<<<<<<< HEAD
-                player.setGameMode(GameMode.CREATIVE);
-                player.teleport(new Position(r.nextInt(200)-100, 73, r.nextInt(200)-100));
-=======
                 player.setGameMode(GameMode.SURVIVAL);
                 player.teleport(new Position(0, 41f, 0));
->>>>>>> 6c6f470b
 
                 //player.setHeldItemSlot((byte) 5);
 
